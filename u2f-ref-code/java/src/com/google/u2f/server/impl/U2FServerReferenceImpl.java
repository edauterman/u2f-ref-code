// Copyright 2014 Google Inc. All rights reserved.
//
// Use of this source code is governed by a BSD-style
// license that can be found in the LICENSE file or at
// https://developers.google.com/open-source/licenses/bsd

package com.google.u2f.server.impl;

import java.io.IOException;
import java.net.URI;
import java.net.URISyntaxException;
import java.security.cert.CertificateEncodingException;
import java.security.cert.CertificateParsingException;
import java.security.cert.X509Certificate;
import java.util.Arrays;
import java.util.BitSet;
import java.util.LinkedList;
import java.util.List;
import java.util.Set;
import java.util.logging.Logger;

import org.apache.commons.codec.binary.Base64;
import org.apache.commons.codec.binary.Hex;
import org.bouncycastle.asn1.ASN1InputStream;
import org.bouncycastle.asn1.ASN1Object;
import org.bouncycastle.asn1.DERBitString;
import org.bouncycastle.asn1.DEROctetString;

import com.google.common.base.Joiner;
import com.google.common.collect.ImmutableList;
import com.google.common.collect.ImmutableSet;
import com.google.gson.JsonElement;
import com.google.gson.JsonObject;
import com.google.gson.JsonParser;
import com.google.u2f.U2FConsts;
import com.google.u2f.U2FException;
import com.google.u2f.codec.RawMessageCodec;
import com.google.u2f.key.UserPresenceVerifier;
import com.google.u2f.key.messages.AuthenticateResponse;
import com.google.u2f.key.messages.RegisterResponse;
import com.google.u2f.server.ChallengeGenerator;
import com.google.u2f.server.Crypto;
import com.google.u2f.server.DataStore;
import com.google.u2f.server.U2FServer;
import com.google.u2f.server.data.EnrollSessionData;
import com.google.u2f.server.data.SecurityKeyData;
import com.google.u2f.server.data.SecurityKeyData.Transports;
import com.google.u2f.server.data.SignSessionData;
import com.google.u2f.server.messages.RegisteredKey;
import com.google.u2f.server.messages.RegistrationRequest;
import com.google.u2f.server.messages.RegistrationResponse;
import com.google.u2f.server.messages.SignResponse;
import com.google.u2f.server.messages.U2fSignRequest;

public class U2FServerReferenceImpl implements U2FServer {

  // Object Identifier for the attestation certificate transport extension fidoU2FTransports
  private static final String TRANSPORT_EXTENSION_OID = "1.3.6.1.4.1.45724.2.1.1";
  // The number of bits in a byte. It is used to know at which index in a BitSet to look for
  // specific transport values
  private static final int BITS_IN_A_BYTE = 8;

  private static final String TYPE_PARAM = "typ";
  private static final String CHALLENGE_PARAM = "challenge";
  private static final String ORIGIN_PARAM = "origin";

  // TODO: use these for channel id checks in verifyBrowserData
  @SuppressWarnings("unused")
  private static final String CHANNEL_ID_PARAM = "cid_pubkey";
  @SuppressWarnings("unused")
  private static final String UNUSED_CHANNEL_ID = "";

  private static final Logger Log = Logger.getLogger(U2FServerReferenceImpl.class.getName());

  private final ChallengeGenerator challengeGenerator;
  private final DataStore dataStore;
  private final Crypto cryto;
  private final Set<String> allowedOrigins;

  public U2FServerReferenceImpl(ChallengeGenerator challengeGenerator,
      DataStore dataStore, Crypto cryto, Set<String> origins) {
    this.challengeGenerator = challengeGenerator;
    this.dataStore = dataStore;
    this.cryto = cryto;
    this.allowedOrigins = canonicalizeOrigins(origins);
  }

  @Override
  public RegistrationRequest getRegistrationRequest(String accountName, String appId) {
    Log.info(">> getRegistrationRequest " + accountName);

    byte[] challenge = challengeGenerator.generateChallenge(accountName);
    EnrollSessionData sessionData = new EnrollSessionData(accountName, appId, challenge);

    String sessionId = dataStore.storeSessionData(sessionData);

    String challengeBase64 = Base64.encodeBase64URLSafeString(challenge);

    Log.info("-- Output --");
    Log.info("  sessionId: " + sessionId);
    Log.info("  challenge: " + Hex.encodeHexString(challenge));

    Log.info("<< getRegistrationRequest " + accountName);

    return new RegistrationRequest(U2FConsts.U2F_V2, challengeBase64, appId, sessionId);
  }

  @Override
  public SecurityKeyData processRegistrationResponse(RegistrationResponse registrationResponse,
      long currentTimeInMillis) throws U2FException {
    Log.info(">> processRegistrationResponse");

    String sessionId = registrationResponse.getSessionId();
    String clientDataBase64 = registrationResponse.getClientData();
    String rawRegistrationDataBase64 = registrationResponse.getRegistrationData();

    Log.info(">> rawRegistrationDataBase64: " + rawRegistrationDataBase64);
    EnrollSessionData sessionData = dataStore.getEnrollSessionData(sessionId);

    if (sessionData == null) {
      throw new U2FException("Unknown session_id");
    }

    String appId = sessionData.getAppId();
    String clientData = new String(Base64.decodeBase64(clientDataBase64));
    byte[] rawRegistrationData = Base64.decodeBase64(rawRegistrationDataBase64);
    Log.info("-- Input --");
    Log.info("  sessionId: " + sessionId);
    Log.info("  challenge: " + Hex.encodeHexString(sessionData.getChallenge()));
    Log.info("  accountName: " + sessionData.getAccountName());
    Log.info("  clientData: " + clientData);
    Log.info("  rawRegistrationData: " + Hex.encodeHexString(rawRegistrationData));

    RegisterResponse registerResponse = RawMessageCodec.decodeRegisterResponse(rawRegistrationData);

    byte[] userPublicKey = registerResponse.getUserPublicKey();
    byte[] keyHandle = registerResponse.getKeyHandle();
    X509Certificate attestationCertificate = registerResponse.getAttestationCertificate();
    byte[] signature = registerResponse.getSignature();
    List<Transports> transports = null;
    try {
      transports = parseTransportsExtension(attestationCertificate);
    } catch (CertificateParsingException e1) {
      Log.warning("Could not parse transports extension " + e1.getMessage());
    }

//    transports = new LinkedList<Transports>();
//    transports.add(Transports.NFC);
    Log.info("-- Parsed rawRegistrationResponse --");
    Log.info("  userPublicKey: " + Hex.encodeHexString(userPublicKey));
    Log.info("  keyHandle: " + Hex.encodeHexString(keyHandle));
    Log.info("  attestationCertificate: " + attestationCertificate.toString());
    Log.info("  transports: " + transports);
    try {
      Log.info("  attestationCertificate bytes: "
          + Hex.encodeHexString(attestationCertificate.getEncoded()));
    } catch (CertificateEncodingException e) {
      throw new U2FException("Cannot encode certificate", e);
    }
    Log.info("  signature: " + Hex.encodeHexString(signature));

    byte[] appIdSha256 = cryto.computeSha256(appId.getBytes());
    byte[] clientDataSha256 = cryto.computeSha256(clientData.getBytes());
    byte[] signedBytes = RawMessageCodec.encodeRegistrationSignedBytes(appIdSha256, clientDataSha256,
        keyHandle, userPublicKey);

    Set<X509Certificate> trustedCertificates = dataStore.getTrustedCertificates();
    if (!trustedCertificates.contains(attestationCertificate)) {
      Log.warning("attestion cert is not trusted");
    }

<<<<<<< HEAD
    verifyBrowserData(new JsonParser().parse(clientData), "navigator.id.finishEnrollment", sessionData);
    
=======
    verifyBrowserData(new JsonParser().parse(browserData), "navigator.id.finishEnrollment", sessionData);

>>>>>>> 12f365a1
    Log.info("Verifying signature of bytes " + Hex.encodeHexString(signedBytes));
    if (!cryto.verifySignature(attestationCertificate, signedBytes, signature)) {
      throw new U2FException("Signature is invalid");
    }

    // The first time we create the SecurityKeyData, we set the counter value to 0.
    // We don't actually know what the counter value of the real device is - but it will
    // be something bigger (or equal) to 0, so subsequent signatures will check out ok.
    SecurityKeyData securityKeyData = new SecurityKeyData(currentTimeInMillis, transports,
        keyHandle, userPublicKey, attestationCertificate, /* initial counter value */ 0);
    dataStore.addSecurityKeyData(sessionData.getAccountName(), securityKeyData);

    Log.info("<< processRegistrationResponse");
    return securityKeyData;
  }

  @Override
  public U2fSignRequest getSignRequest(String accountName, String appId) throws U2FException {
    Log.info(">> getSignRequest " + accountName);

    List<SecurityKeyData> securityKeyDataList = dataStore.getSecurityKeyData(accountName);

<<<<<<< HEAD
    byte[] challenge = challengeGenerator.generateChallenge(accountName);
    String challengeBase64 = Base64.encodeBase64URLSafeString(challenge);

    ImmutableList.Builder<RegisteredKey> registeredKeys = ImmutableList.builder();
    Log.info("  challenge: " + Hex.encodeHexString(challenge));
=======
    ImmutableList.Builder<SignRequest> result = ImmutableList.builder();

>>>>>>> 12f365a1
    for (SecurityKeyData securityKeyData : securityKeyDataList) {

      SignSessionData sessionData = new SignSessionData(accountName, appId,
          challenge, securityKeyData.getPublicKey());
      String sessionId = dataStore.storeSessionData(sessionData);

      byte[] keyHandle = securityKeyData.getKeyHandle();
      List<Transports> transports = securityKeyData.getTransports();
      Log.info("-- Output --");
      Log.info("  sessionId: " + sessionId);
      Log.info("  keyHandle: " + Hex.encodeHexString(keyHandle));

      String keyHandleBase64 = Base64.encodeBase64URLSafeString(keyHandle);

      Log.info("<< getRegisteredKey " + accountName);
      registeredKeys.add(new RegisteredKey(U2FConsts.U2F_V2, keyHandleBase64, transports, appId, sessionId));
    }

    return new U2fSignRequest(challengeBase64, registeredKeys.build());
  }

  @Override
  public SecurityKeyData processSignResponse(SignResponse signResponse) throws U2FException {
    Log.info(">> processSignResponse");

    String sessionId = signResponse.getSessionId();
    String browserDataBase64 = signResponse.getClientData();
    String rawSignDataBase64 = signResponse.getSignatureData();

    SignSessionData sessionData = dataStore.getSignSessionData(sessionId);

    if (sessionData == null) {
      throw new U2FException("Unknown session_id");
    }

    String appId = sessionData.getAppId();
    SecurityKeyData securityKeyData = null;

    for (SecurityKeyData temp : dataStore.getSecurityKeyData(sessionData.getAccountName())) {
      if (Arrays.equals(sessionData.getPublicKey(), temp.getPublicKey())) {
        securityKeyData = temp;
        break;
      }
    }

    if (securityKeyData == null) {
      throw new U2FException("No security keys registered for this user");
    }

    String browserData = new String(Base64.decodeBase64(browserDataBase64));
    byte[] rawSignData = Base64.decodeBase64(rawSignDataBase64);

    Log.info("-- Input --");
    Log.info("  sessionId: " + sessionId);
    Log.info("  publicKey: " + Hex.encodeHexString(securityKeyData.getPublicKey()));
    Log.info("  challenge: " + Hex.encodeHexString(sessionData.getChallenge()));
    Log.info("  accountName: " + sessionData.getAccountName());
    Log.info("  browserData: " + browserData);
    Log.info("  rawSignData: " + Hex.encodeHexString(rawSignData));

    verifyBrowserData(new JsonParser().parse(browserData), "navigator.id.getAssertion", sessionData);

    AuthenticateResponse authenticateResponse = RawMessageCodec.decodeAuthenticateResponse(rawSignData);
    byte userPresence = authenticateResponse.getUserPresence();
    int counter = authenticateResponse.getCounter();
    byte[] signature = authenticateResponse.getSignature();

    Log.info("-- Parsed rawSignData --");
    Log.info("  userPresence: " + Integer.toHexString(userPresence & 0xFF));
    Log.info("  counter: " + counter);
    Log.info("  signature: " + Hex.encodeHexString(signature));

    if (userPresence != UserPresenceVerifier.USER_PRESENT_FLAG) {
      throw new U2FException("User presence invalid during authentication");
    }

    if (counter <= securityKeyData.getCounter()) {
      throw new U2FException("Counter value smaller than expected!");
    }

    byte[] appIdSha256 = cryto.computeSha256(appId.getBytes());
    byte[] browserDataSha256 = cryto.computeSha256(browserData.getBytes());
    byte[] signedBytes = RawMessageCodec.encodeAuthenticateSignedBytes(appIdSha256, userPresence,
        counter, browserDataSha256);

    Log.info("Verifying signature of bytes " + Hex.encodeHexString(signedBytes));
    if (!cryto.verifySignature(cryto.decodePublicKey(securityKeyData.getPublicKey()), signedBytes,
        signature)) {
      throw new U2FException("Signature is invalid");
    }

    dataStore.updateSecurityKeyCounter(sessionData.getAccountName(), securityKeyData.getPublicKey(), counter);

    Log.info("<< processSignResponse");
    return securityKeyData;
  }

  /**
   * Parses a transport extension from an attestation certificate and returns
   * a List of HardwareFeatures supported by the security key. The specification of
   * the HardwareFeatures in the certificate should match their internal definition in
   * device_auth.proto
   *
   * <p>The expected transport extension value is a BIT STRING containing the enabled
   * transports:
   *
   *  <p>FIDOU2FTransports ::= BIT STRING {
   *       bluetoothRadio(0), -- Bluetooth Classic
   *       bluetoothLowEnergyRadio(1),
   *       uSB(2),
   *       nFC(3)
   *     }
   *
   *   <p>Note that the BIT STRING must be wrapped in an OCTET STRING.
   *   An extension that encodes BT, BLE, and NFC then looks as follows:
   *
   *   <p>SEQUENCE (2 elem)
   *      OBJECT IDENTIFIER 1.3.6.1.4.1.45724.2.1.1
   *      OCTET STRING (1 elem)
   *        BIT STRING (4 bits) 1101
   *
   * @param cert the certificate to parse for extension
   * @return the supported transports as a List of HardwareFeatures or null if no extension
   * was found
   */
  public static List<Transports> parseTransportsExtension(X509Certificate cert)
      throws CertificateParsingException{
    byte[] extValue = cert.getExtensionValue(TRANSPORT_EXTENSION_OID);
    LinkedList<Transports> transportsList = new LinkedList<Transports>();
    if (extValue == null) {
      // No transports extension found.
      return null;
    }

    ASN1InputStream ais = new ASN1InputStream(extValue);
    ASN1Object asn1Object;
    // Read out the OctetString
    try {
      asn1Object = ais.readObject();
      ais.close();
    } catch (IOException e) {
      throw new CertificateParsingException("Not able to read object in transports extenion", e);
    }

    if (asn1Object == null || !(asn1Object instanceof DEROctetString)) {
      throw new CertificateParsingException("No Octet String found in transports extension");
    }
    DEROctetString octet = (DEROctetString) asn1Object;

    // Read out the BitString
    ais = new  ASN1InputStream(octet.getOctets());
    try {
      asn1Object = ais.readObject();
      ais.close();
    } catch (IOException e) {
      throw new CertificateParsingException("Not able to read object in transports extension", e);
    }
    if (asn1Object == null || !(asn1Object instanceof DERBitString)) {
      throw new CertificateParsingException("No BitString found in transports extension");
    }
    DERBitString bitString = (DERBitString) asn1Object;

    byte [] values = bitString.getBytes();
    BitSet bitSet = BitSet.valueOf(values);

    // We might have more defined transports than used by the extension
    for (int i = 0; i < BITS_IN_A_BYTE; i++) {
      if (bitSet.get(BITS_IN_A_BYTE - i - 1)) {
        transportsList.add(Transports.values()[i]);
      }
    }
    return transportsList;
  }

  private void verifyBrowserData(JsonElement browserDataAsElement,
      String messageType, EnrollSessionData sessionData) throws U2FException {

    if (!browserDataAsElement.isJsonObject()) {
      throw new U2FException("browserdata has wrong format");
    }

    JsonObject browserData = browserDataAsElement.getAsJsonObject();

    // check that the right "typ" parameter is present in the browserdata JSON
    if (!browserData.has(TYPE_PARAM)) {
      throw new U2FException("bad browserdata: missing 'typ' param");
    }

    String type = browserData.get(TYPE_PARAM).getAsString();
    if (!messageType.equals(type)) {
      throw new U2FException("bad browserdata: bad type " + type);
    }

    // check that the right challenge is in the browserdata
    if (!browserData.has(CHALLENGE_PARAM)) {
      throw new U2FException("bad browserdata: missing 'challenge' param");
    }

    if (browserData.has(ORIGIN_PARAM)) {
      verifyOrigin(browserData.get(ORIGIN_PARAM).getAsString());
    }

    byte[] challengeFromBrowserData =
        Base64.decodeBase64(browserData.get(CHALLENGE_PARAM).getAsString());


    if (!Arrays.equals(challengeFromBrowserData, sessionData.getChallenge())) {
      throw new U2FException("wrong challenge signed in browserdata");
    }

    // TODO: Deal with ChannelID
  }

  private void verifyOrigin(String origin) throws U2FException {
    if (!allowedOrigins.contains(canonicalizeOrigin(origin))) {
      throw new U2FException(origin +
          " is not a recognized home origin for this backend" +
          Joiner.on(", ").join(allowedOrigins));
    }
  }

  @Override
  public List<SecurityKeyData> getAllSecurityKeys(String accountName) {
    return dataStore.getSecurityKeyData(accountName);
  }

  @Override
  public void removeSecurityKey(String accountName, byte[] publicKey)
      throws U2FException {
    dataStore.removeSecuityKey(accountName, publicKey);
  }

  private static Set<String> canonicalizeOrigins(Set<String> origins) {
    ImmutableSet.Builder<String> result = ImmutableSet.builder();
    for (String origin : origins) {
      result.add(canonicalizeOrigin(origin));
    }
    return result.build();
  }

  static String canonicalizeOrigin(String url) {
    URI uri;
    try {
      uri = new URI(url);
    } catch (URISyntaxException e) {
      throw new RuntimeException("specified bad origin", e);
    }
    return uri.getScheme() + "://" + uri.getAuthority();
  }
}<|MERGE_RESOLUTION|>--- conflicted
+++ resolved
@@ -169,13 +169,8 @@
       Log.warning("attestion cert is not trusted");
     }
 
-<<<<<<< HEAD
     verifyBrowserData(new JsonParser().parse(clientData), "navigator.id.finishEnrollment", sessionData);
-    
-=======
-    verifyBrowserData(new JsonParser().parse(browserData), "navigator.id.finishEnrollment", sessionData);
-
->>>>>>> 12f365a1
+
     Log.info("Verifying signature of bytes " + Hex.encodeHexString(signedBytes));
     if (!cryto.verifySignature(attestationCertificate, signedBytes, signature)) {
       throw new U2FException("Signature is invalid");
@@ -198,16 +193,11 @@
 
     List<SecurityKeyData> securityKeyDataList = dataStore.getSecurityKeyData(accountName);
 
-<<<<<<< HEAD
     byte[] challenge = challengeGenerator.generateChallenge(accountName);
     String challengeBase64 = Base64.encodeBase64URLSafeString(challenge);
 
     ImmutableList.Builder<RegisteredKey> registeredKeys = ImmutableList.builder();
     Log.info("  challenge: " + Hex.encodeHexString(challenge));
-=======
-    ImmutableList.Builder<SignRequest> result = ImmutableList.builder();
-
->>>>>>> 12f365a1
     for (SecurityKeyData securityKeyData : securityKeyDataList) {
 
       SignSessionData sessionData = new SignSessionData(accountName, appId,
