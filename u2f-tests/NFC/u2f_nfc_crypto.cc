// Based on code from Google & Yubico.

#include <stdio.h>
#include <stdarg.h>

#include <string>
#include <iostream>

#include "u2f.h"
#include "u2f_nfc_crypto.h"
#include "u2f_nfc_util.h"

#include "dsa_sig.h"
#include "p256.h"
#include "p256_ecdsa.h"
#include "sha256.h"

extern "C" void AbortOrNot();
extern "C" flag log_Crypto;

std::string b2a(const void* ptr, size_t size) {
  const uint8_t* p = reinterpret_cast<const uint8_t*>(ptr);
  std::string result;

  for (size_t i = 0; i < 2 * size; ++i) {
    int nib = p[i / 2];
    if ((i & 1) == 0) nib >>= 4;
    nib &= 15;
    result.push_back("0123456789ABCDEF"[nib]);
  }

  return result;
}
std::string b2a(const std::string& s) {
  return b2a(s.data(), s.size());
}

std::string a2b(const std::string& s) {
  std::string result;
  int v;
  for (size_t i = 0; i < s.size(); ++i) {
    if ((i & 1) == 1) {
      v <<= 4;
    } else {
      v = 0;
    }

    char d = s[i];
    if (d >= '0' && d <= '9') {
      v += (d - '0');
    } else if (d >= 'A' && d <= 'F') {
      v += (d - 'A' + 10);
    } else if (d >= 'a' && d <= 'f') {
      v += (d - 'a' + 10);
    }

    if ((i & 1) == 1) {
      result.push_back(v & 255);
    }
  }
  return result;
}

bool getCertificate(const U2F_REGISTER_RESP& rsp,
                    std::string* cert) {
  size_t hkLen = rsp.keyHandleLen;

  CHECK_GE(hkLen, MIN_KH_SIZE);
  CHECK_LE(hkLen, MAX_KH_SIZE);  //Superflous at the moment, but just in case MAX_KH_SIZE changes
  CHECK_LT(hkLen, sizeof(rsp.keyHandleCertSig));

  size_t certOff = hkLen;
  size_t certLen = sizeof(rsp.keyHandleCertSig) - certOff;
  const uint8_t* p = &rsp.keyHandleCertSig[certOff];

  CHECK_GE(certLen, 4);
  CHECK_EQ(p[0], 0x30);

  CHECK_GE(p[1], 0x81);
  CHECK_LE(p[1], 0x82);

  size_t seqLen;
  size_t headerLen;
  if (p[1] == 0x81) {
    seqLen = p[2];
    headerLen = 3;
  } else if (p[1] == 0x82) {
    seqLen = p[2] * 256 + p[3];
    headerLen = 4;
  } else {
    // FAIL
    AbortOrNot();
  }

  CHECK_LE(seqLen, certLen - headerLen);

  cert->assign(reinterpret_cast<const char*>(p), seqLen + headerLen);
  return true;
}

bool getSignature(const U2F_REGISTER_RESP& rsp,
                  std::string* sig) {
  std::string cert;
  CHECK_NE(false, getCertificate(rsp, &cert));

  size_t sigOff = rsp.keyHandleLen + cert.size();
  CHECK_LE(sigOff, sizeof(rsp.keyHandleCertSig));

  size_t sigLen = sizeof(rsp.keyHandleCertSig) - sigOff;
  const uint8_t* p = &rsp.keyHandleCertSig[sigOff];

  CHECK_GE(sigLen, 2);
  CHECK_EQ(p[0], 0x30);

  size_t seqLen = p[1];
  CHECK_LE(seqLen, sigLen - 2);

  sig->assign(reinterpret_cast<const char*>(p), seqLen + 2);
  return true;
}

bool getSubjectPublicKey(const std::string& cert,
                         std::string* pk) {
  CHECK_GE(cert.size(), U2F_EC_POINT_SIZE);

  // Explicitly search for asn1 lead-in sequence of p256-ecdsa public key.
  const char asn1[] = "3059301306072A8648CE3D020106082A8648CE3D030107034200";
  std::string pkStart(a2b(asn1));

  size_t off = cert.find(pkStart);
  CHECK_NE(off, std::string::npos);

  off += pkStart.size();
  CHECK_LE(off, cert.size() - U2F_EC_POINT_SIZE);

  pk->assign(cert, off, U2F_EC_POINT_SIZE);
  return true;
}

bool getCertSignature(const std::string& cert,
                      std::string* sig) {
  // Explicitly search asn1 lead-in sequence of p256-ecdsa signature.
  const char asn1[] = "300A06082A8648CE3D04030203";
  std::string sigStart(a2b(asn1));

  size_t off = cert.find(sigStart);
  CHECK_NE(off, std::string::npos);

  off += sigStart.size();
  CHECK_LE(off, cert.size() - 8);

  size_t bitStringLen = cert[off] & 255;
  CHECK_EQ(bitStringLen, cert.size() - off - 1);
  CHECK_EQ(cert[off + 1], 0);

  sig->assign(cert, off + 2, cert.size() - off - 2);
  return true;
}

void enrollCheckSignature(U2F_REGISTER_REQ regReq, U2F_REGISTER_RESP regRsp) {
  CHECK_EQ(regRsp.registerId, U2F_REGISTER_ID);
  CHECK_EQ(regRsp.pubKey.pointFormat, U2F_POINT_UNCOMPRESSED);

<<<<<<< HEAD
  std::string cert;
=======
  string cert;
>>>>>>> a64827a2
  CHECK_EQ(getCertificate(regRsp, &cert), true);

  std::string pk;
  CHECK_EQ(getSubjectPublicKey(cert, &pk), true);

  std::string sig;
  CHECK_EQ(getSignature(regRsp, &sig), true);

  // Log values if required
  if (log_Crypto == flagON) {
    std::cout << "Attestation Cert:\n" << b2a(cert) << "\n";
    std::cout << "Attestation Public Key:\n" << b2a(pk)<< "\n";
    std::cout << "Attestation Signature :\n" << b2a(sig)<< "\n";
  }

  // Parse signature into two integers.
  p256_int sig_r, sig_s;
  CHECK_EQ(1, dsa_sig_unpack(reinterpret_cast<uint8_t*>(sig.data()), sig.size(),
                             &sig_r, &sig_s));

  // Compute hash as integer.
  p256_int h;
  SHA256_CTX sha;
  SHA256_init(&sha);
  uint8_t rfu = 0;  // TEST
  SHA256_update(&sha, &rfu, sizeof(rfu));  // 0x00
  SHA256_update(&sha, regReq.appId, sizeof(regReq.appId));  // O
  SHA256_update(&sha, regReq.nonce, sizeof(regReq.nonce));  // d
  SHA256_update(&sha, regRsp.keyHandleCertSig, regRsp.keyHandleLen);  // hk
  SHA256_update(&sha, &regRsp.pubKey, sizeof(regRsp.pubKey));  // pk
  p256_from_bin(SHA256_final(&sha), &h);

  // Parse subject public key into two integers.
  CHECK_EQ(pk.size(), U2F_EC_POINT_SIZE);
  p256_int pk_x, pk_y;
  p256_from_bin(reinterpret_cast<uint8_t*>(pk.data()) + 1, &pk_x);
  p256_from_bin(reinterpret_cast<uint8_t*>(pk.data()) + 1 + U2F_EC_KEY_SIZE,
                &pk_y);

  // Verify signature.
  CHECK_EQ(1, p256_ecdsa_verify(&pk_x, &pk_y, &h, &sig_r, &sig_s));
}

void signCheckSignature(U2F_REGISTER_REQ regReq,
                        U2F_REGISTER_RESP regRsp,
                        U2F_AUTHENTICATE_REQ authReq,
                        U2F_AUTHENTICATE_RESP authResp,
                        int respLength) {
  CHECK_EQ(authResp.flags, 0x01);

  if (log_Crypto == flagON) {
    std::cout << "Authentication Signature:\n" << b2a(authResp.sig, respLength -
              sizeof(authResp.flags) - sizeof(authResp.ctr)) << "\n";
  }
  // Parse signature from authenticate response.
  p256_int sig_r, sig_s;
  CHECK_EQ(1, dsa_sig_unpack(authResp.sig, respLength - sizeof(authResp.flags) -
                             sizeof(authResp.ctr), &sig_r, &sig_s));

  // Compute hash as integer.
  p256_int h;
  SHA256_CTX sha;
  SHA256_init(&sha);
  SHA256_update(&sha, regReq.appId, sizeof(regReq.appId));  // O
  SHA256_update(&sha, &authResp.flags, sizeof(authResp.flags));  // T
  SHA256_update(&sha, &authResp.ctr, sizeof(authResp.ctr));  // CTR
  SHA256_update(&sha, authReq.nonce, sizeof(authReq.nonce));  // d
  p256_from_bin(SHA256_final(&sha), &h);

  // Parse public key from registration response.
  p256_int pk_x, pk_y;
  p256_from_bin(regRsp.pubKey.x, &pk_x);
  p256_from_bin(regRsp.pubKey.y, &pk_y);

  // Verify signature.
  CHECK_EQ(1, p256_ecdsa_verify(&pk_x, &pk_y, &h, &sig_r, &sig_s));
}<|MERGE_RESOLUTION|>--- conflicted
+++ resolved
@@ -161,11 +161,7 @@
   CHECK_EQ(regRsp.registerId, U2F_REGISTER_ID);
   CHECK_EQ(regRsp.pubKey.pointFormat, U2F_POINT_UNCOMPRESSED);
 
-<<<<<<< HEAD
   std::string cert;
-=======
-  string cert;
->>>>>>> a64827a2
   CHECK_EQ(getCertificate(regRsp, &cert), true);
 
   std::string pk;
