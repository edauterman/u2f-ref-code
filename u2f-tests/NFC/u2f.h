// Based on code from Google & Yubico.

#ifndef __U2F_H_INCLUDED__
#define __U2F_H_INCLUDED__

#ifdef __cplusplus
extern "C" {
#endif

// Data Types
#ifdef _MSC_VER  // Windows
typedef unsigned char     uint8_t;
typedef unsigned short    uint16_t;
typedef unsigned int      uint32_t;
#else
#include <stdint.h>
#endif

typedef unsigned int  uint;
typedef unsigned long ulong;

<<<<<<< HEAD
// Define ourselves to pass between C++ / C as MSCV c doesn't support bool
typedef enum {flagOFF = 0, flagON} flag;

// General U2F constants
#define MAX_ECDSA_SIG_SIZE  72    // asn1 DER format
#define MAX_KH_SIZE         128   // key handle
#define MAX_CERT_SIZE       2048  // attestation certificate
=======
//define ourselves to pass between C++ / C as MSVC c doesn't support bool
typedef enum {flagOFF = 0, flagON} flag;

// General U2F constants
#define MAX_ECDSA_SIG_SIZE  72  // asn1 DER format
#define MIN_KH_SIZE  32
#define MAX_KH_SIZE  255        // key handle
#define MAX_CERT_SIZE  2048     // attestation certificate

#define APDU_BUFFER_SIZE 5000
>>>>>>> a64827a2

#define U2F_APPID_SIZE  32
#define U2F_NONCE_SIZE  32

// U2Fv2 NFC instructions
#define U2F_INS_REGISTER      0x01
#define U2F_INS_AUTHENTICATE  0x02

// U2F_REGISTER instruction defines
<<<<<<< HEAD
#define U2F_REGISTER_ID       0x05  // magic constant
#define U2F_REGISTER_HASH_ID  0x00  // magic constant

// Authentication parameter byte
#define U2F_AUTH_ENFORCE     0x03  // Require user presence
=======
#define U2F_REGISTER_ID  0x05       // magic constant
#define U2F_REGISTER_HASH_ID  0x00  // magic constant

// Authentication parameter byte
#define U2F_AUTH_ENFORCE  0x03     // Require user presence
>>>>>>> a64827a2
#define U2F_AUTH_CHECK_ONLY  0x07  // Test but do not consume

#define U2F_CTR_SIZE            4     // Size of counter field
#define U2F_APPID_SIZE          32    // Size of application id
#define U2F_CHAL_SIZE           32    // Size of challenge

#define U2F_MAX_KH_SIZE         128   // Max size of key handle
#define U2F_MAX_ATT_CERT_SIZE   1024  // Max size of attestation certificate
#define U2F_MAX_EC_SIG_SIZE     72    // Max size of DER coded EC signature


#ifdef _MSC_VER
#include <windows.h>
#define usleep(x) Sleep((x + 999) / 1000)
#else
#include <unistd.h>
#define max(a, b) \
           ({ __typeof__ (a) _a = (a); \
                       __typeof__ (b) _b = (b); \
                       _a > _b ? _a : _b; })

#define min(a, b) \
           ({ __typeof__ (a) _a = (a); \
                       __typeof__ (b) _b = (b); \
                       _a < _b ? _a : _b; })
#endif

#define CHECK_INFO "FILE:" << __FILE__ " FUNCTION:" << __FUNCTION__ << " LINE:" << __LINE__ << "\n"

#ifdef _MSC_VER  // ANSI codes are a pain on PC
#define CHECK_EQ(a, b) do { if ((a) != (b)) { std::cerr << "CHECK_EQ fail at " << CHECK_INFO#a << " != "#b << ":"; AbortOrNot(); }} while (0)
#define CHECK_NE(a, b) do { if ((a) == (b)) { std::cerr << "CHECK_NE fail at " << CHECK_INFO#a << " == "#b << ":"; AbortOrNot(); }} while (0)
#define CHECK_GE(a, b) do { if ((a) < (b)) { std::cerr << "CHECK_GE fail at " << CHECK_INFO#a << " < "#b << ":"; AbortOrNot(); }} while (0)
#define CHECK_GT(a, b) do { if ((a) <= (b)) { std::cerr << "CHECK_GT fail at " << CHECK_INFO#a << " < "#b << ":"; AbortOrNot(); }} while (0)
#define CHECK_LT(a, b) do { if ((a) >= (b)) { std::cerr << "CHECK_LT fail at " << CHECK_INFO#a << " >= "#b << ":"; AbortOrNot(); }} while (0)
#define CHECK_LE(a, b) do { if ((a) > (b)) { std::cerr << "CHECK_LE fail at " << CHECK_INFO#a << " > "#b << ":"; AbortOrNot(); }} while (0)
#define PASS(x) do { (x); std::cout << "PASS("#x")" << std::endl; } while (0)
#else
#define CHECK_EQ(a, b) do { if ((a) != (b)) { std::cerr << "\x1b[31mCHECK_EQ fail at " << CHECK_INFO#a << " != "#b << ":\x1b[0m "; AbortOrNot(); }} while (0)
#define CHECK_NE(a, b) do { if ((a) == (b)) { std::cerr << "\x1b[31mCHECK_NE fail at " << CHECK_INFO#a << " == "#b << ":\x1b[0m "; AbortOrNot(); }} while (0)
#define CHECK_GE(a, b) do { if ((a) < (b)) { std::cerr << "\x1b[31mCHECK_GE fail at " << CHECK_INFO#a << " < "#b << ":\x1b[0m "; AbortOrNot(); }} while (0)
#define CHECK_GT(a, b) do { if ((a) <= (b)) { std::cerr << "\x1b[31mCHECK_GT fail at " << CHECK_INFO#a << " < "#b << ":\x1b[0m "; AbortOrNot(); }} while (0)
#define CHECK_LT(a, b) do { if ((a) >= (b)) { std::cerr << "\x1b[31mCHECK_LT fail at " << CHECK_INFO#a << " >= "#b << ":\x1b[0m "; AbortOrNot(); }} while (0)
#define CHECK_LE(a, b) do { if ((a) > (b)) { std::cerr << "\x1b[31mCHECK_LE fail at " << CHECK_INFO#a << " > "#b << ":\x1b[0m "; AbortOrNot(); }} while (0)
#define PASS(x) do { (x); std::cout << "\x1b[32mPASS("#x")\x1b[0m" << std::endl; } while (0)
#endif

#define INFO if (arg_Verbose) U2F_info(__FUNCTION__, __LINE__) << ": "



#ifdef __cplusplus
}
#endif

#endif  // __U2F_H_INCLUDED__<|MERGE_RESOLUTION|>--- conflicted
+++ resolved
@@ -19,26 +19,16 @@
 typedef unsigned int  uint;
 typedef unsigned long ulong;
 
-<<<<<<< HEAD
 // Define ourselves to pass between C++ / C as MSCV c doesn't support bool
 typedef enum {flagOFF = 0, flagON} flag;
 
 // General U2F constants
 #define MAX_ECDSA_SIG_SIZE  72    // asn1 DER format
-#define MAX_KH_SIZE         128   // key handle
+#define MIN_KH_SIZE         32
+#define MAX_KH_SIZE         255   // key handle
 #define MAX_CERT_SIZE       2048  // attestation certificate
-=======
-//define ourselves to pass between C++ / C as MSVC c doesn't support bool
-typedef enum {flagOFF = 0, flagON} flag;
 
-// General U2F constants
-#define MAX_ECDSA_SIG_SIZE  72  // asn1 DER format
-#define MIN_KH_SIZE  32
-#define MAX_KH_SIZE  255        // key handle
-#define MAX_CERT_SIZE  2048     // attestation certificate
-
-#define APDU_BUFFER_SIZE 5000
->>>>>>> a64827a2
+#define APDU_BUFFER_SIZE  5000
 
 #define U2F_APPID_SIZE  32
 #define U2F_NONCE_SIZE  32
@@ -48,19 +38,11 @@
 #define U2F_INS_AUTHENTICATE  0x02
 
 // U2F_REGISTER instruction defines
-<<<<<<< HEAD
 #define U2F_REGISTER_ID       0x05  // magic constant
 #define U2F_REGISTER_HASH_ID  0x00  // magic constant
 
 // Authentication parameter byte
 #define U2F_AUTH_ENFORCE     0x03  // Require user presence
-=======
-#define U2F_REGISTER_ID  0x05       // magic constant
-#define U2F_REGISTER_HASH_ID  0x00  // magic constant
-
-// Authentication parameter byte
-#define U2F_AUTH_ENFORCE  0x03     // Require user presence
->>>>>>> a64827a2
 #define U2F_AUTH_CHECK_ONLY  0x07  // Test but do not consume
 
 #define U2F_CTR_SIZE            4     // Size of counter field
